--- conflicted
+++ resolved
@@ -133,25 +133,22 @@
             post(handlers::transfer_between_mints_handler),
         )
         .route("/api/multimint/topup", post(handlers::topup_mint_handler))
-<<<<<<< HEAD
+        .route("/api/api-keys", get(handlers::get_all_api_keys_handler))
+        .route("/api/api-keys", post(handlers::create_api_key_handler))
+        .route("/api/api-keys/{id}", get(handlers::get_api_key_handler))
+        .route("/api/api-keys/{id}", put(handlers::update_api_key_handler))
+        .route(
+            "/api/api-keys/{id}",
+            delete(handlers::delete_api_key_handler),
+        )
         .route("/api/lightning/create-invoice", post(handlers::create_lightning_invoice_handler))
         .route("/api/lightning/create-payment", post(handlers::create_lightning_payment_handler))
         .route("/api/lightning/payment-status/{quote_id}", get(handlers::check_lightning_payment_status_handler))
         .route("/api/lightning/complete-topup/{quote_id}", post(handlers::complete_lightning_topup_handler))
         .route("/api/debug/wallet", get(handlers::get_wallet_debug_info))
-=======
-        .route("/api/api-keys", get(handlers::get_all_api_keys_handler))
-        .route("/api/api-keys", post(handlers::create_api_key_handler))
-        .route("/api/api-keys/{id}", get(handlers::get_api_key_handler))
-        .route("/api/api-keys/{id}", put(handlers::update_api_key_handler))
-        .route(
-            "/api/api-keys/{id}",
-            delete(handlers::delete_api_key_handler),
-        )
         .with_state(app_state.clone());
 
     let mut unprotected_routes = Router::new()
->>>>>>> 124c6e6f
         .route("/{*path}", post(forward_any_request))
         .route("/v1/{*path}", post(forward_any_request))
         .route("/{*path}", get(forward_any_request_get))
