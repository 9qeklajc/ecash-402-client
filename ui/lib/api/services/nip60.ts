// NIP-60 Cashu Wallet Service
// Handles wallet events, token events, and spending history according to NIP-60 specification

export interface NostrWallet {
  id: string;
  privkey: string;
  mints: string[];
  relays: string[];
  isDefault: boolean;
}

export interface CashuProof {
  id: string;
  amount: number;
  secret: string;
  C: string;
}

export interface TokenEvent {
  mint: string;
  proofs: CashuProof[];
  del?: string[]; // token-event-ids that were destroyed
}

export interface WalletEvent {
  privkey: string;
  mints: string[];
}

export interface SpendingHistoryEvent {
  direction: 'in' | 'out';
  amount: string;
  created_tokens?: string[];
  destroyed_tokens?: string[];
  redeemed_tokens?: string[];
}

export interface NostrEvent {
  id?: string;
  kind: number;
  content: string;
  created_at: number;
  tags: string[][];
  pubkey: string;
  sig?: string;
}

export class NIP60Service {
  private relays: string[] = [];
  private userPrivkey: string = '';
  private userPubkey: string = '';

  constructor(userPrivkey?: string, relays?: string[]) {
    if (userPrivkey) {
      this.userPrivkey = userPrivkey;
      this.userPubkey = this.getPublicKey(userPrivkey);
    }
    if (relays) {
      this.relays = relays;
    }
  }

  // Generate public key from private key (simplified - in real implementation use nostr-tools)
  // eslint-disable-next-line @typescript-eslint/no-unused-vars
  private getPublicKey(_privkey: string): string {
    // This is a placeholder - in real implementation, use proper secp256k1 library
    return 'public_key_placeholder';
  }

  // NIP-44 encryption placeholder (in real implementation, use proper NIP-44 encryption)
  // eslint-disable-next-line @typescript-eslint/no-unused-vars
  private encrypt(content: unknown, _privkey: string, _pubkey: string): string {
    // This is a placeholder for NIP-44 encryption
    // In real implementation, use proper NIP-44 encryption with the recipient's pubkey
    return JSON.stringify(content);
  }

  // NIP-44 decryption placeholder
<<<<<<< HEAD
  // eslint-disable-next-line @typescript-eslint/no-unused-vars
=======
>>>>>>> ed138b9e
  private decrypt(
    encryptedContent: string,
    _privkey: string,
    _pubkey: string
  ): unknown {
<<<<<<< HEAD
=======
    // Mark parameters as intentionally unused for now
    void _privkey;
    void _pubkey;

>>>>>>> ed138b9e
    // This is a placeholder for NIP-44 decryption
    // TODO: Implement proper NIP-44 decryption using _privkey and _pubkey
    try {
      return JSON.parse(encryptedContent);
    } catch {
      return null;
    }
  }

  // Create a kind:17375 wallet event
  createWalletEvent(wallet: NostrWallet): NostrEvent {
    const walletData: WalletEvent = {
      privkey: wallet.privkey,
      mints: wallet.mints,
    };

    const tags: string[][] = wallet.mints.map((mint) => ['mint', mint]);

    return {
      kind: 17375,
      content: this.encrypt(walletData, this.userPrivkey, this.userPubkey),
      created_at: Math.floor(Date.now() / 1000),
      tags,
      pubkey: this.userPubkey,
    };
  }

  // Create a kind:7375 token event (unspent proofs)
  createTokenEvent(tokenData: TokenEvent): NostrEvent {
    return {
      kind: 7375,
      content: this.encrypt(tokenData, this.userPrivkey, this.userPubkey),
      created_at: Math.floor(Date.now() / 1000),
      tags: [],
      pubkey: this.userPubkey,
    };
  }

  // Create a kind:7376 spending history event
  createSpendingHistoryEvent(spendingData: SpendingHistoryEvent): NostrEvent {
    const contentArray: string[][] = [
      ['direction', spendingData.direction],
      ['amount', spendingData.amount],
    ];

    // Add created token references
    if (spendingData.created_tokens) {
      spendingData.created_tokens.forEach((tokenId) => {
        contentArray.push(['e', tokenId, '', 'created']);
      });
    }

    // Add destroyed token references
    if (spendingData.destroyed_tokens) {
      spendingData.destroyed_tokens.forEach((tokenId) => {
        contentArray.push(['e', tokenId, '', 'destroyed']);
      });
    }

    const tags: string[][] = [];

    // Add redeemed token references as unencrypted tags
    if (spendingData.redeemed_tokens) {
      spendingData.redeemed_tokens.forEach((tokenId) => {
        tags.push(['e', tokenId, '', 'redeemed']);
      });
    }

    return {
      kind: 7376,
      content: this.encrypt(contentArray, this.userPrivkey, this.userPubkey),
      created_at: Math.floor(Date.now() / 1000),
      tags,
      pubkey: this.userPubkey,
    };
  }

  // Create a kind:7374 quote event
  createQuoteEvent(
    quoteId: string,
    mintUrl: string,
    expirationTimestamp: number
  ): NostrEvent {
    return {
      kind: 7374,
      content: this.encrypt(quoteId, this.userPrivkey, this.userPubkey),
      created_at: Math.floor(Date.now() / 1000),
      tags: [
        ['expiration', expirationTimestamp.toString()],
        ['mint', mintUrl],
      ],
      pubkey: this.userPubkey,
    };
  }

  // Create a kind:5 delete event for token cleanup
  createDeleteEvent(eventIds: string[]): NostrEvent {
    return {
      kind: 5,
      content: 'Token events deleted due to spending',
      created_at: Math.floor(Date.now() / 1000),
      tags: [
        ['k', '7375'], // Indicate we're deleting kind 7375 events
        ...eventIds.map((id) => ['e', id]),
      ],
      pubkey: this.userPubkey,
    };
  }

  // Fetch wallet events from relays
  async fetchWalletEvents(): Promise<NostrEvent[]> {
    // This would connect to actual Nostr relays and fetch events
    // For now, return mock data or empty array
    const mockEvents: NostrEvent[] = [];

    try {
      // In real implementation:
      // 1. Connect to relays
      // 2. Subscribe to kinds: [17375, 7375, 7376, 7374]
      // 3. Filter by authors: [this.userPubkey]
      // 4. Decrypt and parse events

      return mockEvents;
    } catch (error) {
      console.error('Error fetching wallet events:', error);
      return [];
    }
  }

  // Publish event to relays
  async publishEvent(event: NostrEvent): Promise<boolean> {
    try {
      // In real implementation:
      // 1. Sign the event with user's private key
      // 2. Connect to relays
      // 3. Publish event to all connected relays
      // 4. Wait for confirmations

      console.log('Publishing event:', event);
      return true;
    } catch (error) {
      console.error('Error publishing event:', error);
      return false;
    }
  }

  // Process spending transaction - creates new token event and deletes old ones
  async processSpending(
    spentProofs: CashuProof[],
    unspentProofs: CashuProof[],
    changeProofs: CashuProof[],
    mintUrl: string,
    oldTokenEventIds: string[]
  ): Promise<{ success: boolean; newTokenEventId?: string }> {
    try {
      // Calculate spent amount
      const spentAmount = spentProofs.reduce(
        (sum, proof) => sum + proof.amount,
        0
      );

      // Create new token event with unspent + change proofs
      const newTokenEvent = this.createTokenEvent({
        mint: mintUrl,
        proofs: [...unspentProofs, ...changeProofs],
        del: oldTokenEventIds,
      });

      // Publish new token event
      const tokenPublished = await this.publishEvent(newTokenEvent);
      if (!tokenPublished) {
        throw new Error('Failed to publish new token event');
      }

      // Create delete event for old token events
      if (oldTokenEventIds.length > 0) {
        const deleteEvent = this.createDeleteEvent(oldTokenEventIds);
        await this.publishEvent(deleteEvent);
      }

      // Create spending history event
      const spendingEvent = this.createSpendingHistoryEvent({
        direction: 'out',
        amount: spentAmount.toString(),
        created_tokens: [newTokenEvent.id!],
        destroyed_tokens: oldTokenEventIds,
      });
      await this.publishEvent(spendingEvent);

      return {
        success: true,
        newTokenEventId: newTokenEvent.id,
      };
    } catch (error) {
      console.error('Error processing spending:', error);
      return { success: false };
    }
  }

  // Process receiving transaction
  async processReceiving(
    receivedProofs: CashuProof[],
    mintUrl: string
  ): Promise<{ success: boolean; tokenEventId?: string }> {
    try {
      const receivedAmount = receivedProofs.reduce(
        (sum, proof) => sum + proof.amount,
        0
      );

      // Create token event for received proofs
      const tokenEvent = this.createTokenEvent({
        mint: mintUrl,
        proofs: receivedProofs,
      });

      const published = await this.publishEvent(tokenEvent);
      if (!published) {
        throw new Error('Failed to publish token event');
      }

      // Create spending history event for receiving
      const spendingEvent = this.createSpendingHistoryEvent({
        direction: 'in',
        amount: receivedAmount.toString(),
        created_tokens: [tokenEvent.id!],
      });
      await this.publishEvent(spendingEvent);

      return {
        success: true,
        tokenEventId: tokenEvent.id,
      };
    } catch (error) {
      console.error('Error processing receiving:', error);
      return { success: false };
    }
  }

  // Validate proofs against mint
<<<<<<< HEAD
  // eslint-disable-next-line @typescript-eslint/no-unused-vars
=======
>>>>>>> ed138b9e
  async validateProofs(
    proofs: CashuProof[],
    _mintUrl: string
  ): Promise<CashuProof[]> {
<<<<<<< HEAD
=======
    // Mark parameter as intentionally unused for now
    void _mintUrl;

>>>>>>> ed138b9e
    try {
      // In real implementation, check proofs against the mint
      // Return unspent proofs
      return proofs;
    } catch (error) {
      console.error('Error validating proofs:', error);
      return [];
    }
  }

  // Get wallet balance from token events
  async getWalletBalance(): Promise<{
    total: number;
    byMint: Record<string, number>;
  }> {
    try {
      const events = await this.fetchWalletEvents();
      const tokenEvents = events.filter((e) => e.kind === 7375);

      let total = 0;
      const byMint: Record<string, number> = {};

      for (const event of tokenEvents) {
        const tokenData = this.decrypt(
          event.content,
          this.userPrivkey,
          this.userPubkey
        ) as TokenEvent;
        if (tokenData && tokenData.proofs) {
          const mintBalance = tokenData.proofs.reduce(
            (sum, proof) => sum + proof.amount,
            0
          );
          total += mintBalance;
          byMint[tokenData.mint] = (byMint[tokenData.mint] || 0) + mintBalance;
        }
      }

      return { total, byMint };
    } catch (error) {
      console.error('Error getting wallet balance:', error);
      return { total: 0, byMint: {} };
    }
  }
}

// Utility functions for working with NIP-60 wallets
export const nip60Utils = {
  // Generate a new wallet private key
  generateWalletPrivkey(): string {
    const array = new Uint8Array(32);
    crypto.getRandomValues(array);
    return Array.from(array, (byte) => byte.toString(16).padStart(2, '0')).join(
      ''
    );
  },

  // Validate nsec key format
  validateNsecKey(nsec: string): boolean {
    return nsec.startsWith('nsec1') && nsec.length >= 60;
  },

  // Default relays for NIP-60
  getDefaultRelays(): string[] {
    return [
      'wss://relay.damus.io',
      'wss://nos.lol',
      'wss://relay.nostr.band',
      'wss://nostr.wine',
    ];
  },

  // Default mints
  getDefaultMints(): string[] {
    return [
      'https://mint.minibits.cash/Bitcoin',
      'https://stablenut.umint.cash',
      'https://mint.coinos.io',
    ];
  },
};<|MERGE_RESOLUTION|>--- conflicted
+++ resolved
@@ -76,22 +76,15 @@
   }
 
   // NIP-44 decryption placeholder
-<<<<<<< HEAD
-  // eslint-disable-next-line @typescript-eslint/no-unused-vars
-=======
->>>>>>> ed138b9e
   private decrypt(
     encryptedContent: string,
     _privkey: string,
     _pubkey: string
   ): unknown {
-<<<<<<< HEAD
-=======
     // Mark parameters as intentionally unused for now
     void _privkey;
     void _pubkey;
 
->>>>>>> ed138b9e
     // This is a placeholder for NIP-44 decryption
     // TODO: Implement proper NIP-44 decryption using _privkey and _pubkey
     try {
@@ -332,20 +325,13 @@
   }
 
   // Validate proofs against mint
-<<<<<<< HEAD
-  // eslint-disable-next-line @typescript-eslint/no-unused-vars
-=======
->>>>>>> ed138b9e
   async validateProofs(
     proofs: CashuProof[],
     _mintUrl: string
   ): Promise<CashuProof[]> {
-<<<<<<< HEAD
-=======
     // Mark parameter as intentionally unused for now
     void _mintUrl;
 
->>>>>>> ed138b9e
     try {
       // In real implementation, check proofs against the mint
       // Return unspent proofs
