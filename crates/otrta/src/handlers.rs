use crate::{
    db::{
        credit::{get_credits, CreditListResponse},
        mint::{
            create_mint, delete_mint, get_active_mints, get_all_mints, get_mint_by_id,
            set_mint_active_status, update_mint, CreateMintRequest, Mint, MintListResponse,
            UpdateMintRequest,
        },
        models::{delete_all_models, get_all_models, models_to_proxy_models, upsert_model},
        provider::{
            create_custom_provider, delete_custom_provider, get_all_providers,
            get_default_provider, get_provider_by_id, refresh_providers_from_nostr,
            set_default_provider, CreateCustomProviderRequest, ProviderListResponse,
            RefreshProvidersResponse,
        },
        server_config::{create_config, get_default_config, update_config, ServerConfigRecord},
        transaction::{
            get_api_key_statistics, get_transactions, ApiKeyStatistics, TransactionListResponse,
        },
        Pool,
    },
    models::*,
    multimint::LocalMultimintSendOptions,
};
use axum::{
    extract::{Path, Query, State},
    http::StatusCode,
    response::Response,
    Json,
};

use serde::{Deserialize, Serialize};
use serde_json::{self, json};
use std::{str::FromStr, sync::Arc};

fn get_user_friendly_wallet_error_message(error: &str) -> String {
    match error {
        s if s.contains("BlindedMessageAlreadySigned") => {
            "This token has already been redeemed. Each ecash token can only be used once."
                .to_string()
        }
        s if s.contains("ProofAlreadySpent") => {
            "This token has already been spent. Each ecash token can only be used once.".to_string()
        }
        s if s.contains("ProofNotFound") => {
            "Invalid token: The proofs in this token were not found at the mint.".to_string()
        }
        s if s.contains("InsufficientFunds") => {
            "Insufficient funds: The token amount exceeds available balance.".to_string()
        }
        s if s.contains("InvalidToken") => {
            "Invalid token format or corrupted token data.".to_string()
        }
        s if s.contains("MintConnectionError") => {
            "Unable to connect to the mint. Please check your internet connection and try again."
                .to_string()
        }
        _ => format!("Wallet error: {}", error),
    }
}

pub async fn list_openai_models(State(state): State<Arc<AppState>>) -> Response {
    crate::proxy::forward_request(&state.db, "v1/models").await
}

pub async fn get_proxy_models(
    State(state): State<Arc<AppState>>,
) -> Result<Json<Vec<ProxyModel>>, (StatusCode, Json<serde_json::Value>)> {
    let models = match get_all_models(&state.db).await {
        Ok(models) => models,
        Err(_) => {
            return Err((
                StatusCode::INTERNAL_SERVER_ERROR,
                Json(json!({
                    "error": {
                        "message": "Failed to retrieve models",
                        "type": "database_error"
                    }
                })),
            ));
        }
    };

    let proxy_models = models_to_proxy_models(models);

    Ok(Json(proxy_models))
}

pub async fn refresh_models_from_proxy(
    State(state): State<Arc<AppState>>,
) -> Result<Json<RefreshModelsResponse>, (StatusCode, Json<serde_json::Value>)> {
    match refresh_models_internal(&state.db).await {
        Ok(response) => Ok(Json(response)),
        Err(e) => {
            eprintln!("Failed to refresh models: {}", e);

            let (status, error_type) = if e.contains("Server configuration missing") {
                (StatusCode::BAD_REQUEST, "server_config_missing")
            } else if e.contains("Failed to connect") {
                (StatusCode::INTERNAL_SERVER_ERROR, "connection_error")
            } else if e.contains("Proxy returned error") {
                (StatusCode::INTERNAL_SERVER_ERROR, "proxy_error")
            } else if e.contains("Failed to parse") {
                (StatusCode::INTERNAL_SERVER_ERROR, "parse_error")
            } else {
                (StatusCode::INTERNAL_SERVER_ERROR, "database_error")
            };

            Err((
                status,
                Json(json!({
                    "error": {
                        "message": e,
                        "type": error_type
                    }
                })),
            ))
        }
    }
}

pub async fn redeem_token(
    State(state): State<Arc<AppState>>,
    Json(payload): Json<Token>,
) -> Json<TokenRedeemResponse> {
    let token = payload.token.trim();
    println!("Attempting to redeem token: {}", token);

    let parsed_token = match cdk::nuts::Token::from_str(&token) {
        Ok(t) => t,
        Err(e) => {
            return Json(TokenRedeemResponse {
                amount: None,
                success: false,
                message: Some(format!("Invalid token format: {:?}", e)),
            });
        }
    };

    if let Ok(mint_url) = parsed_token.mint_url() {
        let configured_mints = state.wallet.list_mints().await;
        if !configured_mints.contains(&mint_url.to_string()) {
            return Json(TokenRedeemResponse {
                amount: None,
                success: false,
                message: Some(format!(
                    "Mint '{}' is not configured in this wallet. Please add the mint first.",
                    mint_url
                )),
            });
        }

        if let Some(wallet) = state
            .wallet
            .get_wallet_for_mint(&mint_url.to_string())
            .await
        {
            match wallet.receive(token).await {
                Ok(amount) => {
                    return Json(TokenRedeemResponse {
                        amount: Some(amount.to_string()),
                        success: true,
                        message: Some(format!(
                            "Successfully redeemed token from mint: {}",
                            mint_url
                        )),
                    });
                }
                Err(e) => {
                    let error_message = get_user_friendly_wallet_error_message(&e.to_string());
                    return Json(TokenRedeemResponse {
                        amount: None,
                        success: false,
                        message: Some(error_message),
                    });
                }
            }
        }
    }

    match state.wallet.receive(token).await {
        Ok(amount) => Json(TokenRedeemResponse {
            amount: Some(amount.to_string()),
            success: true,
            message: Some("Token redeemed successfully".to_string()),
        }),
        Err(e) => {
            let error_message = get_user_friendly_wallet_error_message(&e.to_string());
            Json(TokenRedeemResponse {
                amount: None,
                success: false,
                message: Some(error_message),
            })
        }
    }
}

pub async fn get_balance(State(state): State<Arc<AppState>>) -> Json<serde_json::Value> {
    Json(json!({"balance": state.wallet.balance().await.unwrap()}))
}

pub async fn update_server_config(
    State(state): State<Arc<AppState>>,
    Json(config): Json<ServerConfig>,
) -> Result<Json<ServerConfig>, StatusCode> {
    let db_config = get_server_config(&state.db.clone()).await;
    if let Some(c) = db_config {
        update_config(&state.db.clone(), c.id, &config)
            .await
            .unwrap();
    } else {
        create_config(&state.db.clone(), &config).await.unwrap();
    }

    let config = get_server_config(&state.db.clone()).await.unwrap();
    Ok(Json(ServerConfig {
        endpoint: config.endpoint,
        api_key: config.api_key,
    }))
}

pub async fn get_current_server_config(
    State(state): State<Arc<AppState>>,
) -> Result<Json<ServerConfig>, StatusCode> {
    let config = get_server_config(&state.db.clone()).await;
    if let Some(c) = config {
        return Ok(Json(ServerConfig {
            endpoint: c.endpoint,
            api_key: c.api_key,
        }));
    }

    return Ok(Json(ServerConfig {
        endpoint: "".to_string(),
        api_key: "".to_string(),
    }));
}

pub async fn get_server_config(db: &Pool) -> Option<ServerConfigRecord> {
    if let Ok(c) = get_default_config(db).await {
        return c;
    }

    None
}

#[derive(Deserialize)]
pub struct PaginationParams {
    page: Option<i64>,
    #[serde(rename = "pageSize")]
    page_size: Option<i64>,
}

pub async fn get_all_credits(
    State(state): State<Arc<AppState>>,
    params: Query<PaginationParams>,
) -> Result<Json<CreditListResponse>, StatusCode> {
    match get_credits(&state.db, params.page, params.page_size).await {
        Ok(response) => Ok(Json(response)),
        Err(_) => Err(StatusCode::INTERNAL_SERVER_ERROR),
    }
}

pub async fn get_all_transactions(
    State(state): State<Arc<AppState>>,
    params: Query<PaginationParams>,
) -> Result<Json<TransactionListResponse>, StatusCode> {
    match get_transactions(&state.db, params.page, params.page_size).await {
        Ok(response) => Ok(Json(response)),
        Err(_) => Err(StatusCode::INTERNAL_SERVER_ERROR),
    }
}

#[derive(Deserialize)]
pub struct StatisticsParams {
    start_date: Option<String>,
    end_date: Option<String>,
}

pub async fn get_api_key_statistics_handler(
    State(state): State<Arc<AppState>>,
    Path(api_key_id): Path<String>,
    params: Query<StatisticsParams>,
) -> Result<Json<ApiKeyStatistics>, (StatusCode, Json<serde_json::Value>)> {
    let start_date = params.start_date.as_ref().and_then(|d| {
        chrono::DateTime::parse_from_rfc3339(d)
            .ok()
            .map(|dt| dt.with_timezone(&chrono::Utc))
    });

    let end_date = params.end_date.as_ref().and_then(|d| {
        chrono::DateTime::parse_from_rfc3339(d)
            .ok()
            .map(|dt| dt.with_timezone(&chrono::Utc))
    });

    match get_api_key_statistics(&state.db, &api_key_id, start_date, end_date).await {
        Ok(statistics) => Ok(Json(statistics)),
        Err(sqlx::Error::RowNotFound) => Err((
            StatusCode::NOT_FOUND,
            Json(json!({
                "error": {
                    "message": "API key not found or no statistics available",
                    "type": "not_found"
                }
            })),
        )),
        Err(e) => {
            eprintln!("Failed to get API key statistics: {}", e);
            Err((
                StatusCode::INTERNAL_SERVER_ERROR,
                Json(json!({
                    "error": {
                        "message": "Failed to retrieve statistics",
                        "type": "database_error"
                    }
                })),
            ))
        }
    }
}

pub async fn get_pendings(State(state): State<Arc<AppState>>) -> Json<serde_json::Value> {
    let proofs = state.wallet.pending().await.unwrap();
    Json(json!({"pending": proofs}))
}

pub async fn send_token(
    State(state): State<Arc<AppState>>,
    Json(payload): Json<SendTokenRequest>,
) -> Result<Json<SendTokenResponse>, (StatusCode, Json<serde_json::Value>)> {
<<<<<<< HEAD
    eprintln!(
        "DEBUG: Send token request - mint_url: {:?}, amount: {}, unit: {:?}",
        payload.mint_url, payload.amount, payload.unit
    );

=======
    println!("{:?}", payload.mint_url);

    // Parse the unit from the request, default to msat if not provided
>>>>>>> 124c6e6f
    let unit = payload
        .unit
        .and_then(|u| u.parse::<crate::db::mint::CurrencyUnit>().ok())
        .unwrap_or(crate::db::mint::CurrencyUnit::Msat);

<<<<<<< HEAD
    let send_options = LocalMultimintSendOptions {
        preferred_mint: Some(payload.mint_url.clone()),
        unit: Some(unit),
        ..Default::default()
    };

    eprintln!("DEBUG: Sending with options: {:?}", send_options);

    let wallet = state
        .wallet
        .get_wallet_for_mint(&payload.mint_url)
=======
    // Convert amount to msat if needed (multimint wallet expects msat internally)
    let amount_in_msat = match unit {
        crate::db::mint::CurrencyUnit::Sat => payload.amount * 1000,
        crate::db::mint::CurrencyUnit::Msat => payload.amount,
    };

    match state
        .wallet
        .send(
            amount_in_msat as u64,
            LocalMultimintSendOptions {
                preferred_mint: Some(payload.mint_url),
                unit: Some(unit),
                ..Default::default()
            },
            &state.db,
            None,
        )
>>>>>>> 124c6e6f
        .await
        .unwrap();
    match wallet.send(payload.amount as u64).await {
        Ok(response) => {
            eprintln!("DEBUG: Successfully generated token");
            Ok(Json(SendTokenResponse {
                token: response,
                success: true,
                message: None,
            }))
        }
        Err(e) => {
            let error_msg = format!("Failed to generate token: {}", e);
            eprintln!("DEBUG: {}", error_msg);

            Err((
                StatusCode::INTERNAL_SERVER_ERROR,
                Json(json!({
                    "error": {
                        "message": error_msg,
                        "type": "payment_error",
                    }
                })),
            ))
        }
    }
}

pub async fn redeem_pendings(State(state): State<Arc<AppState>>) -> StatusCode {
    if state.wallet.redeem_pendings().await.is_ok() {
        return StatusCode::OK;
    }

    return StatusCode::BAD_REQUEST;
}

pub async fn get_providers(
    State(state): State<Arc<AppState>>,
) -> Result<Json<ProviderListResponse>, (StatusCode, Json<serde_json::Value>)> {
    match get_all_providers(&state.db).await {
        Ok(providers) => {
            let total = providers.len() as i32;
            Ok(Json(ProviderListResponse { providers, total }))
        }
        Err(e) => {
            eprintln!("Failed to get providers: {}", e);
            Err((
                StatusCode::INTERNAL_SERVER_ERROR,
                Json(json!({
                    "error": {
                        "message": "Failed to retrieve providers",
                        "type": "database_error"
                    }
                })),
            ))
        }
    }
}

pub async fn get_provider(
    State(state): State<Arc<AppState>>,
    Path(id): Path<i32>,
) -> Result<Json<crate::db::provider::Provider>, (StatusCode, Json<serde_json::Value>)> {
    match get_provider_by_id(&state.db, id).await {
        Ok(Some(provider)) => Ok(Json(provider)),
        Ok(None) => Err((
            StatusCode::NOT_FOUND,
            Json(json!({
                "error": {
                    "message": "Provider not found",
                    "type": "not_found"
                }
            })),
        )),
        Err(e) => {
            eprintln!("Failed to get provider {}: {}", id, e);
            Err((
                StatusCode::INTERNAL_SERVER_ERROR,
                Json(json!({
                    "error": {
                        "message": "Failed to retrieve provider",
                        "type": "database_error"
                    }
                })),
            ))
        }
    }
}

async fn refresh_models_internal(db: &crate::db::Pool) -> Result<RefreshModelsResponse, String> {
    let server_config = if let Ok(Some(config)) = get_default_provider(&db).await {
        config
    } else {
        return Err(
            "Server configuration missing. Cannot fetch models without a configured endpoint."
                .to_string(),
        );
    };

    let client = reqwest::Client::new();
    let endpoint_url = format!("{}/v1/models", &server_config.url);

    let proxy_models_response = match client
        .get(&endpoint_url)
        .timeout(std::time::Duration::from_secs(30))
        .send()
        .await
    {
        Ok(response) => response,
        Err(e) => {
            return Err(format!("Failed to connect to proxy: {}", e));
        }
    };

    if !proxy_models_response.status().is_success() {
        return Err(format!(
            "Proxy returned error: {}",
            proxy_models_response.status()
        ));
    }

    let proxy_models_data: ModelListResponse = match proxy_models_response.json().await {
        Ok(models) => models,
        Err(e) => {
            return Err(format!("Failed to parse proxy response: {}", e));
        }
    };

    let deleted_count = match delete_all_models(&db).await {
        Ok(count) => count,
        Err(e) => {
            eprintln!("Failed to delete existing models: {}", e);
            return Err("Failed to delete existing models".to_string());
        }
    };

    let mut models_added = 0;

    for proxy_model in &proxy_models_data.data {
        match upsert_model(&db, &proxy_model).await {
            Ok(_) => {
                models_added += 1;
            }
            Err(e) => {
                eprintln!("Failed to insert model {}: {}", proxy_model.name, e);
            }
        }
    }

    Ok(RefreshModelsResponse {
        success: true,
        models_updated: 0,
        models_added,
        models_marked_removed: deleted_count as i32,
        message: Some(format!(
            "Successfully deleted {} existing models and added {} new models",
            deleted_count, models_added
        )),
    })
}

pub async fn set_provider_default(
    State(state): State<Arc<AppState>>,
    Path(id): Path<i32>,
) -> Result<Json<crate::db::provider::Provider>, (StatusCode, Json<serde_json::Value>)> {
    match set_default_provider(&state.db, id).await {
        Ok(_) => {
            if let Err(e) = refresh_models_internal(&state.db).await {
                eprintln!(
                    "Warning: Failed to refresh models after setting default provider: {}",
                    e
                );
            }

            match get_provider_by_id(&state.db, id).await {
                Ok(Some(provider)) => Ok(Json(provider)),
                Ok(None) => Err((
                    StatusCode::NOT_FOUND,
                    Json(json!({
                        "error": {
                            "message": "Provider not found",
                            "type": "not_found"
                        }
                    })),
                )),
                Err(e) => {
                    eprintln!("Failed to get updated provider {}: {}", id, e);
                    Err((
                        StatusCode::INTERNAL_SERVER_ERROR,
                        Json(json!({
                            "error": {
                                "message": "Failed to retrieve updated provider",
                                "type": "database_error"
                            }
                        })),
                    ))
                }
            }
        }
        Err(e) => {
            eprintln!("Failed to set default provider {}: {}", id, e);
            Err((
                StatusCode::INTERNAL_SERVER_ERROR,
                Json(json!({
                    "error": {
                        "message": "Failed to set default provider",
                        "type": "database_error"
                    }
                })),
            ))
        }
    }
}

pub async fn refresh_providers(
    State(state): State<Arc<AppState>>,
) -> Result<Json<RefreshProvidersResponse>, (StatusCode, Json<serde_json::Value>)> {
    match refresh_providers_from_nostr(&state.db).await {
        Ok(response) => Ok(Json(response)),
        Err(e) => {
            eprintln!("Failed to refresh providers: {}", e);
            Err((
                StatusCode::INTERNAL_SERVER_ERROR,
                Json(json!({
                    "error": {
                        "message": "Failed to refresh providers from Nostr marketplace",
                        "type": "refresh_error"
                    }
                })),
            ))
        }
    }
}

pub async fn create_custom_provider_handler(
    State(state): State<Arc<AppState>>,
    Json(request): Json<CreateCustomProviderRequest>,
) -> Result<Json<crate::db::provider::Provider>, (StatusCode, Json<serde_json::Value>)> {
    // Validate the request
    if request.name.trim().is_empty() {
        return Err((
            StatusCode::BAD_REQUEST,
            Json(json!({
                "error": {
                    "message": "Provider name cannot be empty",
                    "type": "validation_error"
                }
            })),
        ));
    }

    if request.url.trim().is_empty() || !request.url.starts_with("http") {
        return Err((
            StatusCode::BAD_REQUEST,
            Json(json!({
                "error": {
                    "message": "Provider URL must be a valid HTTP(S) URL",
                    "type": "validation_error"
                }
            })),
        ));
    }

    match create_custom_provider(&state.db, request).await {
        Ok(provider) => Ok(Json(provider)),
        Err(e) => {
            eprintln!("Failed to create custom provider: {}", e);
            // Check if it's a unique constraint violation
            if e.to_string()
                .contains("duplicate key value violates unique constraint")
            {
                Err((
                    StatusCode::CONFLICT,
                    Json(json!({
                        "error": {
                            "message": "A provider with this URL already exists",
                            "type": "duplicate_error"
                        }
                    })),
                ))
            } else {
                Err((
                    StatusCode::INTERNAL_SERVER_ERROR,
                    Json(json!({
                        "error": {
                            "message": "Failed to create custom provider",
                            "type": "database_error"
                        }
                    })),
                ))
            }
        }
    }
}

pub async fn delete_custom_provider_handler(
    State(state): State<Arc<AppState>>,
    Path(id): Path<i32>,
) -> Result<Json<serde_json::Value>, (StatusCode, Json<serde_json::Value>)> {
    match delete_custom_provider(&state.db, id).await {
        Ok(deleted) => {
            if deleted {
                Ok(Json(json!({
                    "success": true,
                    "message": "Custom provider deleted successfully"
                })))
            } else {
                Err((
                    StatusCode::NOT_FOUND,
                    Json(json!({
                        "error": {
                            "message": "Custom provider not found or cannot be deleted",
                            "type": "not_found"
                        }
                    })),
                ))
            }
        }
        Err(e) => {
            eprintln!("Failed to delete custom provider {}: {}", id, e);
            Err((
                StatusCode::INTERNAL_SERVER_ERROR,
                Json(json!({
                    "error": {
                        "message": "Failed to delete custom provider",
                        "type": "database_error"
                    }
                })),
            ))
        }
    }
}

pub async fn get_default_provider_handler(
    State(state): State<Arc<AppState>>,
) -> Result<Json<Option<crate::db::provider::Provider>>, (StatusCode, Json<serde_json::Value>)> {
    match get_default_provider(&state.db).await {
        Ok(provider) => Ok(Json(provider)),
        Err(e) => {
            eprintln!("Failed to get default provider: {}", e);
            Err((
                StatusCode::INTERNAL_SERVER_ERROR,
                Json(json!({
                    "error": {
                        "message": "Failed to get default provider",
                        "type": "database_error"
                    }
                })),
            ))
        }
    }
}

// Mint management handlers

pub async fn get_all_mints_handler(
    State(state): State<Arc<AppState>>,
) -> Result<Json<MintListResponse>, (StatusCode, Json<serde_json::Value>)> {
    match get_all_mints(&state.db).await {
        Ok(mints) => {
            let total = mints.len() as i32;
            Ok(Json(MintListResponse { mints, total }))
        }
        Err(e) => {
            eprintln!("Failed to get mints: {}", e);
            Err((
                StatusCode::INTERNAL_SERVER_ERROR,
                Json(json!({
                    "error": {
                        "message": "Failed to retrieve mints",
                        "type": "database_error"
                    }
                })),
            ))
        }
    }
}

pub async fn get_active_mints_handler(
    State(state): State<Arc<AppState>>,
) -> Result<Json<MintListResponse>, (StatusCode, Json<serde_json::Value>)> {
    match get_active_mints(&state.db).await {
        Ok(mints) => {
            let total = mints.len() as i32;
            Ok(Json(MintListResponse { mints, total }))
        }
        Err(e) => {
            eprintln!("Failed to get active mints: {}", e);
            Err((
                StatusCode::INTERNAL_SERVER_ERROR,
                Json(json!({
                    "error": {
                        "message": "Failed to retrieve active mints",
                        "type": "database_error"
                    }
                })),
            ))
        }
    }
}

pub async fn get_mint_handler(
    State(state): State<Arc<AppState>>,
    Path(id): Path<i32>,
) -> Result<Json<Mint>, (StatusCode, Json<serde_json::Value>)> {
    match get_mint_by_id(&state.db, id).await {
        Ok(Some(mint)) => Ok(Json(mint)),
        Ok(None) => Err((
            StatusCode::NOT_FOUND,
            Json(json!({
                "error": {
                    "message": "Mint not found",
                    "type": "not_found"
                }
            })),
        )),
        Err(e) => {
            eprintln!("Failed to get mint {}: {}", id, e);
            Err((
                StatusCode::INTERNAL_SERVER_ERROR,
                Json(json!({
                    "error": {
                        "message": "Failed to retrieve mint",
                        "type": "database_error"
                    }
                })),
            ))
        }
    }
}

pub async fn create_mint_handler(
    State(state): State<Arc<AppState>>,
    Json(request): Json<CreateMintRequest>,
) -> Result<Json<Mint>, (StatusCode, Json<serde_json::Value>)> {
    // Validate the request
    if request.mint_url.trim().is_empty() {
        return Err((
            StatusCode::BAD_REQUEST,
            Json(json!({
                "error": {
                    "message": "Mint URL cannot be empty",
                    "type": "validation_error"
                }
            })),
        ));
    }

    if !request.mint_url.starts_with("http") {
        return Err((
            StatusCode::BAD_REQUEST,
            Json(json!({
                "error": {
                    "message": "Mint URL must be a valid HTTP(S) URL",
                    "type": "validation_error"
                }
            })),
        ));
    }

    match create_mint(&state.db, request.clone()).await {
        Ok(mint) => {
            let currency_unit = mint
                .currency_unit
                .parse::<crate::db::mint::CurrencyUnit>()
                .unwrap_or(crate::db::mint::CurrencyUnit::Sat);
            if let Err(e) = state.wallet.add_mint(&mint.mint_url, currency_unit).await {
                eprintln!("Failed to add mint to wallet {}: {:?}", mint.mint_url, e);
            }
            Ok(Json(mint))
        }
        Err(e) => {
            eprintln!("Failed to create mint: {}", e);
            if e.to_string()
                .contains("duplicate key value violates unique constraint")
            {
                Err((
                    StatusCode::CONFLICT,
                    Json(json!({
                        "error": {
                            "message": "A mint with this URL already exists",
                            "type": "duplicate_error"
                        }
                    })),
                ))
            } else {
                Err((
                    StatusCode::INTERNAL_SERVER_ERROR,
                    Json(json!({
                        "error": {
                            "message": "Failed to create mint",
                            "type": "database_error"
                        }
                    })),
                ))
            }
        }
    }
}

pub async fn update_mint_handler(
    State(state): State<Arc<AppState>>,
    Path(id): Path<i32>,
    Json(request): Json<UpdateMintRequest>,
) -> Result<Json<Mint>, (StatusCode, Json<serde_json::Value>)> {
    match update_mint(&state.db, id, request).await {
        Ok(Some(mint)) => Ok(Json(mint)),
        Ok(None) => Err((
            StatusCode::NOT_FOUND,
            Json(json!({
                "error": {
                    "message": "Mint not found",
                    "type": "not_found"
                }
            })),
        )),
        Err(e) => {
            eprintln!("Failed to update mint {}: {}", id, e);
            Err((
                StatusCode::INTERNAL_SERVER_ERROR,
                Json(json!({
                    "error": {
                        "message": "Failed to update mint",
                        "type": "database_error"
                    }
                })),
            ))
        }
    }
}

pub async fn delete_mint_handler(
    State(state): State<Arc<AppState>>,
    Path(id): Path<i32>,
) -> Result<Json<serde_json::Value>, (StatusCode, Json<serde_json::Value>)> {
    match delete_mint(&state.db, id).await {
        Ok(deleted) => {
            if deleted {
                Ok(Json(json!({
                    "success": true,
                    "message": "Mint deleted successfully"
                })))
            } else {
                Err((
                    StatusCode::NOT_FOUND,
                    Json(json!({
                        "error": {
                            "message": "Mint not found",
                            "type": "not_found"
                        }
                    })),
                ))
            }
        }
        Err(e) => {
            eprintln!("Failed to delete mint {}: {}", id, e);
            Err((
                StatusCode::INTERNAL_SERVER_ERROR,
                Json(json!({
                    "error": {
                        "message": "Failed to delete mint",
                        "type": "database_error"
                    }
                })),
            ))
        }
    }
}

pub async fn set_mint_active_handler(
    State(state): State<Arc<AppState>>,
    Path(id): Path<i32>,
    Json(request): Json<serde_json::Value>,
) -> Result<Json<serde_json::Value>, (StatusCode, Json<serde_json::Value>)> {
    let is_active = request
        .get("is_active")
        .and_then(|v| v.as_bool())
        .unwrap_or(true);

    match set_mint_active_status(&state.db, id, is_active).await {
        Ok(updated) => {
            if updated {
                Ok(Json(json!({
                    "success": true,
                    "message": format!("Mint {} successfully", if is_active { "activated" } else { "deactivated" })
                })))
            } else {
                Err((
                    StatusCode::NOT_FOUND,
                    Json(json!({
                        "error": {
                            "message": "Mint not found",
                            "type": "not_found"
                        }
                    })),
                ))
            }
        }
        Err(e) => {
            eprintln!("Failed to update mint active status {}: {}", id, e);
            Err((
                StatusCode::INTERNAL_SERVER_ERROR,
                Json(json!({
                    "error": {
                        "message": "Failed to update mint status",
                        "type": "database_error"
                    }
                })),
            ))
        }
    }
}

// TODO: Multimint wallet handlers will be added in the next step
// These will require integrating with the MultimintWallet from the MULTIMINT_USAGE.md

pub async fn get_multimint_balance_handler(
    State(state): State<Arc<AppState>>,
) -> Result<Json<MultimintBalanceResponse>, (StatusCode, Json<serde_json::Value>)> {
    // Get complete multimint balance information
    let multimint_balance = match state.wallet.get_total_balance().await {
        Ok(balance) => balance,
        Err(e) => {
            eprintln!("Failed to get multimint balance: {:?}", e);
            return Err((
                StatusCode::INTERNAL_SERVER_ERROR,
                Json(json!({
                    "error": {
                        "message": "Failed to get multimint balance",
                        "type": "wallet_error"
                    }
                })),
            ));
        }
    };

    // Convert from multimint::MintBalance to models::MintBalance
    let balances_by_mint = multimint_balance
        .balances_by_mint
        .into_iter()
        .map(|mb| MintBalance {
            mint_url: mb.mint_url,
            balance: mb.balance,
            unit: mb.unit,
            proof_count: mb.proof_count,
        })
        .collect();

    let response = MultimintBalanceResponse {
        total_balance: multimint_balance.total_balance,
        balances_by_mint,
    };

    Ok(Json(response))
}

pub async fn send_multimint_token_handler(
    State(state): State<Arc<AppState>>,
    Json(payload): Json<MultimintSendTokenRequest>,
) -> Result<Json<MultimintSendTokenResponse>, (StatusCode, Json<serde_json::Value>)> {
    let unit = payload
        .unit
        .and_then(|u| u.parse::<crate::db::mint::CurrencyUnit>().ok());
    let send_options = crate::multimint::LocalMultimintSendOptions {
        preferred_mint: payload.preferred_mint,
        unit,
        split_across_mints: payload.split_across_mints.unwrap_or(false),
    };

    match state
        .wallet
<<<<<<< HEAD
        .send(payload.amount, send_options, &state.db)
=======
        .send(payload.amount, send_options, &state.db, None)
>>>>>>> 124c6e6f
        .await
    {
        Ok(token) => Ok(Json(MultimintSendTokenResponse {
            tokens: token,
            success: true,
            message: Some("Token generated successfully".to_string()),
        })),
        Err(e) => {
            eprintln!("Failed to send multimint token: {:?}", e);
            Err((
                StatusCode::INTERNAL_SERVER_ERROR,
                Json(json!({
                    "error": {
                        "message": format!("Failed to send token: {}", e),
                        "type": "wallet_error"
                    }
                })),
            ))
        }
    }
}

pub async fn transfer_between_mints_handler(
    State(state): State<Arc<AppState>>,
    Json(payload): Json<TransferBetweenMintsRequest>,
) -> Result<Json<TransferBetweenMintsResponse>, (StatusCode, Json<serde_json::Value>)> {
    let configured_mints = state.wallet.list_mints().await;

    if !configured_mints.contains(&payload.from_mint) {
        return Err((
            StatusCode::BAD_REQUEST,
            Json(json!({
                "error": {
                    "message": format!("Source mint '{}' is not configured", payload.from_mint),
                    "type": "mint_not_configured"
                }
            })),
        ));
    }

    if !configured_mints.contains(&payload.to_mint) {
        return Err((
            StatusCode::BAD_REQUEST,
            Json(json!({
                "error": {
                    "message": format!("Destination mint '{}' is not configured", payload.to_mint),
                    "type": "mint_not_configured"
                }
            })),
        ));
    }

    match state
        .wallet
        .transfer_between_mints(&payload.from_mint, &payload.to_mint, payload.amount)
        .await
    {
        Ok(_) => Ok(Json(TransferBetweenMintsResponse {
            success: true,
            message: format!(
                "Successfully transferred {} msats from {} to {}",
                payload.amount, payload.from_mint, payload.to_mint
            ),
        })),
        Err(e) => {
            eprintln!("Failed to transfer between mints: {:?}", e);
            Err((
                StatusCode::INTERNAL_SERVER_ERROR,
                Json(json!({
                    "error": {
                        "message": format!("Failed to transfer between mints: {}", e),
                        "type": "transfer_error"
                    }
                })),
            ))
        }
    }
}

pub async fn topup_mint_handler(
    State(state): State<Arc<AppState>>,
    Json(payload): Json<TopupMintRequest>,
) -> Result<Json<TopupMintResponse>, (StatusCode, Json<serde_json::Value>)> {
    match payload.method.as_str() {
        "ecash" => {
            if let Some(token) = payload.token {
                let mint_exists_in_db =
                    match crate::db::mint::get_mint_by_url(&state.db, &payload.mint_url).await {
                        Ok(mint_option) => mint_option.is_some(),
                        Err(e) => {
                            eprintln!("Failed to check if mint exists in database: {:?}", e);
                            false
                        }
                    };

                if !mint_exists_in_db {
                    let create_request = crate::db::mint::CreateMintRequest {
                        mint_url: payload.mint_url.clone(),
                        currency_unit: Some(crate::db::mint::CurrencyUnit::Sat.to_string()),
                        name: None,
                    };

                    if let Err(e) = crate::db::mint::create_mint(&state.db, create_request).await {
                        if !e
                            .to_string()
                            .contains("duplicate key value violates unique constraint")
                        {
                            eprintln!(
                                "Failed to save mint to database {}: {:?}",
                                payload.mint_url, e
                            );
                        }
                    }
                }

                let mint_exists_in_wallet = {
                    let mints = state.wallet.list_mints().await;
                    mints.contains(&payload.mint_url)
                };

                if !mint_exists_in_wallet {
                    if let Err(e) = state
                        .wallet
                        .add_mint(&payload.mint_url, crate::db::mint::CurrencyUnit::Sat)
                        .await
                    {
                        eprintln!("Failed to add mint to wallet {}: {:?}", payload.mint_url, e);
                        return Err((
                            StatusCode::INTERNAL_SERVER_ERROR,
                            Json(json!({
                                "error": {
                                    "message": format!("Failed to add mint to wallet {}: {}", payload.mint_url, e),
                                    "type": "mint_add_error"
                                }
                            })),
                        ));
                    }
                }

                if let Some(wallet) = state.wallet.get_wallet_for_mint(&payload.mint_url).await {
                    match wallet.receive(&token).await {
                        Ok(amount) => Ok(Json(TopupMintResponse {
                            success: true,
                            message: format!(
                                "Successfully topped up mint {} with {} msats from ecash token",
                                payload.mint_url, amount
                            ),
                            invoice: None,
                        })),
                        Err(e) => {
                            eprintln!("Failed to redeem ecash token with specific mint: {:?}", e);
                            let error_message =
                                get_user_friendly_wallet_error_message(&e.to_string());
                            Err((
                                StatusCode::BAD_REQUEST,
                                Json(json!({
                                    "error": {
                                        "message": error_message,
                                        "type": "redeem_error"
                                    }
                                })),
                            ))
                        }
                    }
                } else {
                    match state.wallet.receive(&token).await {
                        Ok(amount) => Ok(Json(TopupMintResponse {
                            success: true,
                            message: format!(
                                "Successfully topped up with {} msats from ecash token",
                                amount
                            ),
                            invoice: None,
                        })),
                        Err(e) => {
                            eprintln!("Failed to redeem ecash token: {:?}", e);
                            let error_message =
                                get_user_friendly_wallet_error_message(&e.to_string());
                            Err((
                                StatusCode::BAD_REQUEST,
                                Json(json!({
                                    "error": {
                                        "message": format!("{}. Please ensure the token is from the correct mint ({})", error_message, payload.mint_url),
                                        "type": "redeem_error"
                                    }
                                })),
                            ))
                        }
                    }
                }
            } else {
                Err((
                    StatusCode::BAD_REQUEST,
                    Json(json!({
                        "error": {
                            "message": "Token is required for ecash topup",
                            "type": "validation_error"
                        }
                    })),
                ))
            }
        }
        "lightning" => {
            // TODO: Implement lightning invoice generation
            Err((
                StatusCode::NOT_IMPLEMENTED,
                Json(json!({
                    "error": {
                        "message": "Lightning topup not yet implemented",
                        "type": "not_implemented"
                    }
                })),
            ))
        }
        _ => Err((
            StatusCode::BAD_REQUEST,
            Json(json!({
                "error": {
                    "message": "Invalid topup method. Use 'ecash' or 'lightning'",
                    "type": "validation_error"
                }
            })),
        )),
    }
}

<<<<<<< HEAD
#[derive(Deserialize)]
pub struct CreateLightningPaymentRequest {
    pub invoice: String,          // The BOLT11 invoice to pay
    pub amount: Option<u64>,      // Optional amount for amountless invoices
    pub mint_url: Option<String>, // Optional specific mint to use
}

#[derive(Serialize)]
pub struct CreateLightningPaymentResponse {
    pub success: bool,
    pub quote_id: String,
    pub invoice_to_pay: String, // The original invoice we're paying
    pub amount: u64,
    pub fee_reserve: u64,
    pub expiry: u64,
    pub message: String,
}

#[derive(Serialize)]
pub struct PaymentStatusResponse {
    pub quote_id: String,
    pub state: String,
    pub amount: u64,
    pub fee_reserve: u64,
    pub fee_paid: Option<u64>,
    pub payment_preimage: Option<String>,
}

#[derive(Serialize)]
pub struct PendingInvoicesResponse {
    pub invoices: Vec<PendingInvoiceInfo>,
}

#[derive(Serialize)]
pub struct PendingInvoiceInfo {
    pub quote_id: String,
    pub payment_request: String,
    pub amount: u64,
    pub mint_url: String,
    pub state: String,
    pub expiry: u64,
}

#[derive(Deserialize)]
pub struct CreateLightningInvoiceRequest {
    pub amount: u64,
    pub unit: Option<String>,
    pub mint_url: Option<String>,
    pub description: Option<String>,
}

#[derive(Serialize)]
pub struct CreateLightningInvoiceResponse {
    pub success: bool,
    pub quote_id: String,
    pub payment_request: String, // The BOLT11 invoice for others to pay
    pub amount: u64,
    pub expiry: u64,
    pub message: String,
}

pub async fn create_lightning_payment_handler(
    State(state): State<Arc<AppState>>,
    Json(payload): Json<CreateLightningPaymentRequest>,
) -> Result<Json<CreateLightningPaymentResponse>, (StatusCode, Json<serde_json::Value>)> {
    use cdk::nuts::CurrencyUnit;
    use cdk::wallet::types::WalletKey;
    use cdk::Bolt11Invoice;
    use std::str::FromStr;

    eprintln!(
        "DEBUG: Received lightning payment request: invoice={}, amount={:?}, mint_url={:?}",
        payload.invoice.chars().take(20).collect::<String>(),
        payload.amount,
        payload.mint_url
    );

    // Parse the BOLT11 invoice that the user wants to pay
    let bolt11 = match Bolt11Invoice::from_str(&payload.invoice) {
        Ok(invoice) => invoice,
        Err(e) => {
            eprintln!("DEBUG: Failed to parse BOLT11 invoice: {}", e);
            return Err((
                StatusCode::BAD_REQUEST,
                Json(json!({
                    "error": {
                        "message": format!("Invalid BOLT11 invoice: {}", e),
                        "type": "validation_error"
                    }
                })),
            ));
        }
    };

    eprintln!(
        "DEBUG: Parsed BOLT11 invoice - amount: {:?}",
        bolt11.amount_milli_satoshis()
    );

    let unit = CurrencyUnit::Msat;

    // Get wallet for the specified mint or use first available with sufficient balance
    let wallet = if let Some(mint_url) = &payload.mint_url {
        eprintln!("DEBUG: Using specified mint URL: {}", mint_url);
        let mint_url_parsed = match cdk::mint_url::MintUrl::from_str(mint_url) {
            Ok(url) => url,
            Err(e) => {
                eprintln!("DEBUG: Failed to parse mint URL: {}", e);
                return Err((
                    StatusCode::BAD_REQUEST,
                    Json(json!({
                        "error": {
                            "message": format!("Invalid mint URL: {}", e),
                            "type": "validation_error"
                        }
                    })),
                ));
            }
        };

        let wallet_key = WalletKey::new(mint_url_parsed, unit.clone());
        eprintln!("DEBUG: Created wallet key for mint: {:?}", wallet_key);

        match state
            .wallet
            .inner()
            .cdk_wallet()
            .get_wallet(&wallet_key)
            .await
        {
            Some(wallet) => {
                eprintln!("DEBUG: Found wallet for specified mint");
                wallet
            }
            None => {
                eprintln!("DEBUG: No wallet found for specified mint: {}", mint_url);
                return Err((
                    StatusCode::NOT_FOUND,
                    Json(json!({
                        "error": {
                            "message": format!("No wallet found for mint: {}. Make sure this mint is added to your wallet.", mint_url),
                            "type": "wallet_not_found"
                        }
                    })),
                ));
            }
        }
    } else {
        eprintln!("DEBUG: No mint URL specified, finding wallet with sufficient balance");

        // Get first available wallet with sufficient balance
        let balances = match state.wallet.inner().cdk_wallet().get_balances(&unit).await {
            Ok(balances) => {
                eprintln!("DEBUG: Found {} mints with balances", balances.len());
                for (mint_url, balance) in &balances {
                    eprintln!(
                        "DEBUG: Mint {} has balance: {}",
                        mint_url,
                        u64::from(*balance)
                    );
                }
                balances
            }
            Err(e) => {
                eprintln!("DEBUG: Failed to get balances: {}", e);
                return Err((
                    StatusCode::INTERNAL_SERVER_ERROR,
                    Json(json!({
                        "error": {
                            "message": format!("Failed to get wallet balances: {}", e),
                            "type": "wallet_error"
                        }
                    })),
                ));
            }
        };

        if balances.is_empty() {
            eprintln!("DEBUG: No mints found with any balance");
            return Err((
                StatusCode::BAD_REQUEST,
                Json(json!({
                    "error": {
                        "message": "No mints available. Please add a mint to your wallet first.",
                        "type": "no_mints_available"
                    }
                })),
            ));
        }

        let payment_amount = bolt11
            .amount_milli_satoshis()
            .or_else(|| payload.amount.map(|a| a * 1000))
            .unwrap_or(0);
        let required_amount = cdk::Amount::from(payment_amount / 1000); // Convert to sats

        eprintln!(
            "DEBUG: Required amount: {} sats (from {} msats)",
            u64::from(required_amount),
            payment_amount
        );

        let (mint_url, mint_balance) = balances
            .iter()
            .find(|(_, balance)| {
                let sufficient = **balance >= required_amount;
                eprintln!("DEBUG: Checking mint balance: {} >= {} = {}", u64::from(**balance), u64::from(required_amount), sufficient);
                sufficient
            })
            .ok_or_else(|| {
                eprintln!("DEBUG: No mint has sufficient balance for payment");
                (
                    StatusCode::BAD_REQUEST,
                    Json(json!({
                        "error": {
                            "message": format!("No mint has sufficient balance for this payment. Required: {} sats, Available balances: {:?}", 
                                             u64::from(required_amount),
                                             balances.iter().map(|(url, bal)| format!("{}: {} sats", url, u64::from(*bal))).collect::<Vec<_>>()),
                            "type": "insufficient_funds"
                        }
                    })),
                )
            })?;

        eprintln!(
            "DEBUG: Selected mint {} with balance {} sats",
            mint_url,
            u64::from(*mint_balance)
        );

        let wallet_key = WalletKey::new(mint_url.clone(), unit.clone());
        match state
            .wallet
            .inner()
            .cdk_wallet()
            .get_wallet(&wallet_key)
            .await
        {
            Some(wallet) => {
                eprintln!("DEBUG: Successfully retrieved wallet for selected mint");
                wallet
            }
            None => {
                eprintln!(
                    "DEBUG: Failed to get wallet for selected mint: {}",
                    mint_url
                );
                return Err((
                    StatusCode::INTERNAL_SERVER_ERROR,
                    Json(json!({
                        "error": {
                            "message": format!("Wallet not found for selected mint: {}", mint_url),
                            "type": "wallet_error"
                        }
                    })),
                ));
            }
        }
    };

    eprintln!("DEBUG: Creating melt quote for invoice");

    // Create melt quote for paying the invoice
    let melt_options = if bolt11.amount_milli_satoshis().is_none() {
        let amount = payload.amount.ok_or_else(|| {
            eprintln!("DEBUG: Amount required for amountless invoice but not provided");
            (
                StatusCode::BAD_REQUEST,
                Json(json!({
                    "error": {
                        "message": "Amount required for amountless invoice",
                        "type": "validation_error"
                    }
                })),
            )
        })?;
        eprintln!("DEBUG: Using amountless options with {} sats", amount);
        Some(cdk::nuts::MeltOptions::new_amountless(amount * 1000))
    } else {
        eprintln!("DEBUG: Using default melt options (invoice has amount)");
        None
    };

    match wallet
        .melt_quote(payload.invoice.clone(), melt_options)
        .await
    {
        Ok(quote) => {
            eprintln!(
                "DEBUG: Successfully created melt quote: {} for {} sats",
                quote.id,
                u64::from(quote.amount)
            );

            Ok(Json(CreateLightningPaymentResponse {
                success: true,
                quote_id: quote.id,
                invoice_to_pay: payload.invoice,
                amount: quote.amount.into(),
                fee_reserve: quote.fee_reserve.into(),
                expiry: quote.expiry,
                message: format!(
                    "Payment quote created for {} sats (fee: {} sats)",
                    u64::from(quote.amount),
                    u64::from(quote.fee_reserve)
                ),
            }))
        }
        Err(e) => {
            eprintln!("DEBUG: Failed to create melt quote: {:?}", e);
=======
pub async fn get_all_api_keys_handler(
    State(state): State<Arc<AppState>>,
    params: Query<PaginationParams>,
) -> Result<Json<crate::db::api_keys::ApiKeyListResponse>, (StatusCode, Json<serde_json::Value>)> {
    let page = params.page.unwrap_or(1);
    let page_size = params.page_size.unwrap_or(10);

    match crate::db::api_keys::get_all_api_keys(&state.db, None, page, page_size).await {
        Ok(response) => Ok(Json(response)),
        Err(e) => {
            eprintln!("Error getting API keys: {}", e);
>>>>>>> 124c6e6f
            Err((
                StatusCode::INTERNAL_SERVER_ERROR,
                Json(json!({
                    "error": {
<<<<<<< HEAD
                        "message": format!("Failed to create lightning payment quote: {}", e),
                        "type": "lightning_error"
                    }
                })),
            ))
        }
    }
}

pub async fn check_lightning_payment_status_handler(
    State(_state): State<Arc<AppState>>,
    Path(quote_id): Path<String>,
) -> Result<Json<PaymentStatusResponse>, (StatusCode, Json<serde_json::Value>)> {
    // For now, return a basic status since quote checking across all wallets is complex
    // In a real implementation, you'd store quote metadata in a database
    Ok(Json(PaymentStatusResponse {
        quote_id: quote_id.clone(),
        state: "pending".to_string(),
        amount: 0,
        fee_reserve: 0,
        fee_paid: None,
        payment_preimage: None,
    }))
}

pub async fn complete_lightning_topup_handler(
    State(state): State<Arc<AppState>>,
    Path(quote_id): Path<String>,
) -> Result<Json<TopupMintResponse>, (StatusCode, Json<serde_json::Value>)> {
    use cdk::nuts::CurrencyUnit;
    use cdk::wallet::types::WalletKey;

    let unit = CurrencyUnit::Msat;

    // Try to execute the melt across all wallets
    let balances = match state.wallet.inner().cdk_wallet().get_balances(&unit).await {
        Ok(balances) => balances,
        Err(e) => {
            return Err((
                StatusCode::INTERNAL_SERVER_ERROR,
                Json(json!({
                    "error": {
                        "message": format!("Failed to get balances: {}", e),
                        "type": "wallet_error"
                    }
                })),
            ));
        }
    };

    for (mint_url, _) in balances {
        let wallet_key = WalletKey::new(mint_url, unit.clone());
        if let Some(wallet) = state
            .wallet
            .inner()
            .cdk_wallet()
            .get_wallet(&wallet_key)
            .await
        {
            // Try to execute the melt directly
            match wallet.melt(&quote_id).await {
                Ok(melt_result) => {
                    return Ok(Json(TopupMintResponse {
                        success: true,
                        message: format!(
                            "Lightning payment completed. Amount: {} sats, Fee: {} sats",
                            u64::from(melt_result.amount),
                            u64::from(melt_result.fee_paid)
                        ),
                        invoice: melt_result.preimage,
                    }));
                }
                Err(_) => {
                    // Continue to next wallet if this one doesn't have the quote
                    continue;
                }
            }
        }
    }

    Err((
        StatusCode::NOT_FOUND,
        Json(json!({
            "error": {
                "message": "Quote not found or payment failed",
                "type": "payment_error"
            }
        })),
    ))
}

pub async fn create_lightning_invoice_handler(
    State(state): State<Arc<AppState>>,
    Json(payload): Json<CreateLightningInvoiceRequest>,
) -> Result<Json<CreateLightningInvoiceResponse>, (StatusCode, Json<serde_json::Value>)> {
    use cdk::nuts::CurrencyUnit;
    use cdk::wallet::types::WalletKey;
    use std::str::FromStr;

    eprintln!(
        "DEBUG: Create lightning invoice request - amount: {}, unit: {:?}, mint_url: {:?}, description: {:?}",
        payload.amount, payload.unit, payload.mint_url, payload.description
    );

    let unit = match payload.unit.as_deref() {
        Some("sat") => CurrencyUnit::Sat,
        Some("msat") => CurrencyUnit::Msat,
        _ => CurrencyUnit::Msat, // Default to sat
    };

    eprintln!("DEBUG: Using currency unit: {:?}", unit);

    // Get wallet for the specified mint or use first available
    let wallet = if let Some(mint_url) = &payload.mint_url {
        eprintln!("DEBUG: Using specified mint URL: {}", mint_url);
        let mint_url_parsed = match cdk::mint_url::MintUrl::from_str(mint_url) {
            Ok(url) => url,
            Err(e) => {
                eprintln!("DEBUG: Failed to parse mint URL: {}", e);
                return Err((
                    StatusCode::BAD_REQUEST,
                    Json(json!({
                        "error": {
                            "message": format!("Invalid mint URL: {}", e),
                            "type": "validation_error"
                        }
                    })),
                ));
            }
        };

        let wallet_key = WalletKey::new(mint_url_parsed, unit.clone());
        eprintln!("DEBUG: Created wallet key for mint: {:?}", wallet_key);

        match state
            .wallet
            .inner()
            .cdk_wallet()
            .get_wallet(&wallet_key)
            .await
        {
            Some(wallet) => {
                eprintln!("DEBUG: Found wallet for specified mint");
                wallet
            }
            None => {
                eprintln!("DEBUG: No wallet found for specified mint: {}", mint_url);
                return Err((
                    StatusCode::NOT_FOUND,
                    Json(json!({
                        "error": {
                            "message": format!("No wallet found for mint: {}. Make sure this mint is added to your wallet.", mint_url),
                            "type": "wallet_not_found"
                        }
                    })),
                ));
            }
        }
    } else {
        eprintln!("DEBUG: No mint URL specified, using first available wallet");

        // Get first available wallet
        let balances = match state.wallet.inner().cdk_wallet().get_balances(&unit).await {
            Ok(balances) => {
                eprintln!("DEBUG: Found {} mints with balances", balances.len());
                balances
            }
            Err(e) => {
                eprintln!("DEBUG: Failed to get balances: {}", e);
                return Err((
                    StatusCode::INTERNAL_SERVER_ERROR,
                    Json(json!({
                        "error": {
                            "message": format!("Failed to get wallet balances: {}", e),
                            "type": "wallet_error"
                        }
                    })),
                ));
            }
        };

        if balances.is_empty() {
            eprintln!("DEBUG: No mints found");
            return Err((
                StatusCode::BAD_REQUEST,
                Json(json!({
                    "error": {
                        "message": "No mints available. Please add a mint to your wallet first.",
                        "type": "no_mints_available"
                    }
                })),
            ));
        }

        // Use the first available mint
        let (mint_url, _) = balances.iter().next().unwrap();
        eprintln!("DEBUG: Using first available mint: {}", mint_url);

        let wallet_key = WalletKey::new(mint_url.clone(), unit.clone());
        match state
            .wallet
            .inner()
            .cdk_wallet()
            .get_wallet(&wallet_key)
            .await
        {
            Some(wallet) => {
                eprintln!("DEBUG: Successfully retrieved wallet for mint");
                wallet
            }
            None => {
                eprintln!("DEBUG: Failed to get wallet for mint: {}", mint_url);
                return Err((
                    StatusCode::INTERNAL_SERVER_ERROR,
                    Json(json!({
                        "error": {
                            "message": format!("Wallet not found for mint: {}", mint_url),
                            "type": "wallet_error"
                        }
                    })),
                ));
            }
        }
    };

    eprintln!(
        "DEBUG: Creating mint quote for {} {:?}",
        payload.amount, unit
    );

    let amount_in_base_unit = match unit {
        CurrencyUnit::Sat => cdk::Amount::from(payload.amount),
        CurrencyUnit::Msat => cdk::Amount::from(payload.amount),
        _ => cdk::Amount::from(payload.amount),
    };

    let mint_result = wallet
        .mint_quote(amount_in_base_unit, payload.description.clone())
        .await;

    let quote = match mint_result {
        Ok(quote) => {
            eprintln!("DEBUG: Successfully created mint quote with description");
            quote
        }
        Err(e) if e.to_string().contains("InvoiceDescriptionUnsupported") => {
            eprintln!("DEBUG: Description not supported, trying without description");
            match wallet.mint_quote(amount_in_base_unit, None).await {
                Ok(quote) => {
                    eprintln!("DEBUG: Successfully created mint quote without description");
                    quote
                }
                Err(e) => {
                    eprintln!(
                        "DEBUG: Failed to create mint quote even without description: {:?}",
                        e
                    );
                    return Err((
                        StatusCode::INTERNAL_SERVER_ERROR,
                        Json(json!({
                            "error": {
                                "message": format!("Failed to create lightning invoice: {}", e),
                                "type": "lightning_error"
                            }
                        })),
                    ));
                }
            }
        }
        Err(e) => {
            eprintln!("DEBUG: Failed to create mint quote: {:?}", e);
            return Err((
                StatusCode::INTERNAL_SERVER_ERROR,
                Json(json!({
                    "error": {
                        "message": format!("Failed to create lightning invoice: {}", e),
                        "type": "lightning_error"
                    }
                })),
            ));
        }
    };

    eprintln!(
        "DEBUG: Successfully created mint quote: {} for {} {:?}",
        quote.id, payload.amount, unit
    );

    Ok(Json(CreateLightningInvoiceResponse {
        success: true,
        quote_id: quote.id,
        payment_request: quote.request,
        amount: payload.amount,
        expiry: quote.expiry,
        message: format!(
            "Lightning invoice created for {} {:?}{}",
            payload.amount,
            unit,
            if let Some(desc) = &payload.description {
                format!(" - {}", desc)
            } else {
                String::new()
            }
        ),
    }))
}

pub async fn get_wallet_debug_info(
    State(state): State<Arc<AppState>>,
) -> Result<Json<serde_json::Value>, (StatusCode, Json<serde_json::Value>)> {
    use cdk::nuts::CurrencyUnit;

    let mut debug_info = serde_json::Map::new();

    let mints_list = state.wallet.list_mints().await;
    debug_info.insert("configured_mints".to_string(), json!(mints_list));

    for unit in [CurrencyUnit::Sat, CurrencyUnit::Msat] {
        match state.wallet.inner().cdk_wallet().get_balances(&unit).await {
            Ok(balances) => {
                let balances_map: std::collections::HashMap<String, u64> = balances
                    .into_iter()
                    .map(|(mint_url, amount)| (mint_url.to_string(), u64::from(amount)))
                    .collect();
                debug_info.insert(
                    format!("balances_{:?}", unit).to_lowercase(),
                    json!(balances_map),
                );
            }
            Err(e) => {
                debug_info.insert(
                    format!("balances_{:?}_error", unit).to_lowercase(),
                    json!(e.to_string()),
                );
            }
        }
    }

    match state.wallet.get_total_balance().await {
        Ok(total_balance) => {
            debug_info.insert("total_balance".to_string(), json!(total_balance));
        }
        Err(e) => {
            debug_info.insert("total_balance_error".to_string(), json!(e.to_string()));
        }
    }

    Ok(Json(json!(debug_info)))
=======
                        "message": "Failed to get API keys",
                        "type": "internal_server_error"
                    }
                })),
            ))
        }
    }
}

pub async fn get_api_key_handler(
    State(state): State<Arc<AppState>>,
    Path(id): Path<String>,
) -> Result<Json<crate::db::api_keys::ApiKey>, (StatusCode, Json<serde_json::Value>)> {
    match crate::db::api_keys::get_api_key_by_id(&state.db, &id).await {
        Ok(Some(api_key)) => Ok(Json(api_key)),
        Ok(None) => Err((
            StatusCode::NOT_FOUND,
            Json(json!({
                "error": {
                    "message": "API key not found",
                    "type": "not_found"
                }
            })),
        )),
        Err(e) => {
            eprintln!("Error getting API key: {}", e);
            Err((
                StatusCode::INTERNAL_SERVER_ERROR,
                Json(json!({
                    "error": {
                        "message": "Failed to get API key",
                        "type": "internal_server_error"
                    }
                })),
            ))
        }
    }
}

pub async fn create_api_key_handler(
    State(state): State<Arc<AppState>>,
    Json(request): Json<crate::db::api_keys::CreateApiKeyRequest>,
) -> Result<Json<crate::db::api_keys::ApiKey>, (StatusCode, Json<serde_json::Value>)> {
    if request.name.is_empty() {
        return Err((
            StatusCode::BAD_REQUEST,
            Json(json!({
                "error": {
                    "message": "API key name is required",
                    "type": "validation_error"
                }
            })),
        ));
    }

    if request.user_id.is_empty() {
        return Err((
            StatusCode::BAD_REQUEST,
            Json(json!({
                "error": {
                    "message": "User ID is required",
                    "type": "validation_error"
                }
            })),
        ));
    }

    if request.organization_id.is_empty() {
        return Err((
            StatusCode::BAD_REQUEST,
            Json(json!({
                "error": {
                    "message": "Organization ID is required",
                    "type": "validation_error"
                }
            })),
        ));
    }

    match crate::db::api_keys::create_api_key(&state.db, request).await {
        Ok(api_key) => Ok(Json(api_key)),
        Err(e) => {
            eprintln!("Error creating API key: {}", e);
            if e.to_string().contains("unique constraint") {
                Err((
                    StatusCode::CONFLICT,
                    Json(json!({
                        "error": {
                            "message": "API key already exists",
                            "type": "conflict"
                        }
                    })),
                ))
            } else {
                Err((
                    StatusCode::INTERNAL_SERVER_ERROR,
                    Json(json!({
                        "error": {
                            "message": "Failed to create API key",
                            "type": "internal_server_error"
                        }
                    })),
                ))
            }
        }
    }
}

pub async fn update_api_key_handler(
    State(state): State<Arc<AppState>>,
    Path(id): Path<String>,
    Json(request): Json<crate::db::api_keys::UpdateApiKeyRequest>,
) -> Result<Json<crate::db::api_keys::ApiKey>, (StatusCode, Json<serde_json::Value>)> {
    match crate::db::api_keys::update_api_key(&state.db, &id, request).await {
        Ok(Some(api_key)) => Ok(Json(api_key)),
        Ok(None) => Err((
            StatusCode::NOT_FOUND,
            Json(json!({
                "error": {
                    "message": "API key not found",
                    "type": "not_found"
                }
            })),
        )),
        Err(e) => {
            eprintln!("Error updating API key: {}", e);
            Err((
                StatusCode::INTERNAL_SERVER_ERROR,
                Json(json!({
                    "error": {
                        "message": "Failed to update API key",
                        "type": "internal_server_error"
                    }
                })),
            ))
        }
    }
}

pub async fn delete_api_key_handler(
    State(state): State<Arc<AppState>>,
    Path(id): Path<String>,
) -> Result<Json<serde_json::Value>, (StatusCode, Json<serde_json::Value>)> {
    match crate::db::api_keys::delete_api_key(&state.db, &id).await {
        Ok(true) => Ok(Json(json!({
            "message": "API key deleted successfully"
        }))),
        Ok(false) => Err((
            StatusCode::NOT_FOUND,
            Json(json!({
                "error": {
                    "message": "API key not found",
                    "type": "not_found"
                }
            })),
        )),
        Err(e) => {
            eprintln!("Error deleting API key: {}", e);
            Err((
                StatusCode::INTERNAL_SERVER_ERROR,
                Json(json!({
                    "error": {
                        "message": "Failed to delete API key",
                        "type": "internal_server_error"
                    }
                })),
            ))
        }
    }
>>>>>>> 124c6e6f
}<|MERGE_RESOLUTION|>--- conflicted
+++ resolved
@@ -329,57 +329,19 @@
     State(state): State<Arc<AppState>>,
     Json(payload): Json<SendTokenRequest>,
 ) -> Result<Json<SendTokenResponse>, (StatusCode, Json<serde_json::Value>)> {
-<<<<<<< HEAD
-    eprintln!(
-        "DEBUG: Send token request - mint_url: {:?}, amount: {}, unit: {:?}",
-        payload.mint_url, payload.amount, payload.unit
-    );
-
-=======
-    println!("{:?}", payload.mint_url);
-
-    // Parse the unit from the request, default to msat if not provided
->>>>>>> 124c6e6f
-    let unit = payload
-        .unit
-        .and_then(|u| u.parse::<crate::db::mint::CurrencyUnit>().ok())
-        .unwrap_or(crate::db::mint::CurrencyUnit::Msat);
-
-<<<<<<< HEAD
-    let send_options = LocalMultimintSendOptions {
-        preferred_mint: Some(payload.mint_url.clone()),
-        unit: Some(unit),
-        ..Default::default()
-    };
-
-    eprintln!("DEBUG: Sending with options: {:?}", send_options);
-
-    let wallet = state
-        .wallet
-        .get_wallet_for_mint(&payload.mint_url)
-=======
-    // Convert amount to msat if needed (multimint wallet expects msat internally)
-    let amount_in_msat = match unit {
-        crate::db::mint::CurrencyUnit::Sat => payload.amount * 1000,
-        crate::db::mint::CurrencyUnit::Msat => payload.amount,
-    };
-
     match state
         .wallet
         .send(
-            amount_in_msat as u64,
+            payload.amount as u64,
             LocalMultimintSendOptions {
                 preferred_mint: Some(payload.mint_url),
-                unit: Some(unit),
                 ..Default::default()
             },
             &state.db,
             None,
         )
->>>>>>> 124c6e6f
         .await
-        .unwrap();
-    match wallet.send(payload.amount as u64).await {
+    {
         Ok(response) => {
             eprintln!("DEBUG: Successfully generated token");
             Ok(Json(SendTokenResponse {
@@ -1048,11 +1010,7 @@
 
     match state
         .wallet
-<<<<<<< HEAD
-        .send(payload.amount, send_options, &state.db)
-=======
         .send(payload.amount, send_options, &state.db, None)
->>>>>>> 124c6e6f
         .await
     {
         Ok(token) => Ok(Json(MultimintSendTokenResponse {
@@ -1279,7 +1237,192 @@
     }
 }
 
-<<<<<<< HEAD
+pub async fn get_all_api_keys_handler(
+    State(state): State<Arc<AppState>>,
+    params: Query<PaginationParams>,
+) -> Result<Json<crate::db::api_keys::ApiKeyListResponse>, (StatusCode, Json<serde_json::Value>)> {
+    let page = params.page.unwrap_or(1);
+    let page_size = params.page_size.unwrap_or(10);
+
+    match crate::db::api_keys::get_all_api_keys(&state.db, None, page, page_size).await {
+        Ok(response) => Ok(Json(response)),
+        Err(e) => {
+            eprintln!("Error getting API keys: {}", e);
+            Err((
+                StatusCode::INTERNAL_SERVER_ERROR,
+                Json(json!({
+                    "error": {
+                        "message": "Failed to get API keys",
+                        "type": "internal_server_error"
+                    }
+                })),
+            ))
+        }
+    }
+}
+
+pub async fn get_api_key_handler(
+    State(state): State<Arc<AppState>>,
+    Path(id): Path<String>,
+) -> Result<Json<crate::db::api_keys::ApiKey>, (StatusCode, Json<serde_json::Value>)> {
+    match crate::db::api_keys::get_api_key_by_id(&state.db, &id).await {
+        Ok(Some(api_key)) => Ok(Json(api_key)),
+        Ok(None) => Err((
+            StatusCode::NOT_FOUND,
+            Json(json!({
+                "error": {
+                    "message": "API key not found",
+                    "type": "not_found"
+                }
+            })),
+        )),
+        Err(e) => {
+            eprintln!("Error getting API key: {}", e);
+            Err((
+                StatusCode::INTERNAL_SERVER_ERROR,
+                Json(json!({
+                    "error": {
+                        "message": "Failed to get API key",
+                        "type": "internal_server_error"
+                    }
+                })),
+            ))
+        }
+    }
+}
+
+pub async fn create_api_key_handler(
+    State(state): State<Arc<AppState>>,
+    Json(request): Json<crate::db::api_keys::CreateApiKeyRequest>,
+) -> Result<Json<crate::db::api_keys::ApiKey>, (StatusCode, Json<serde_json::Value>)> {
+    if request.name.is_empty() {
+        return Err((
+            StatusCode::BAD_REQUEST,
+            Json(json!({
+                "error": {
+                    "message": "API key name is required",
+                    "type": "validation_error"
+                }
+            })),
+        ));
+    }
+
+    if request.user_id.is_empty() {
+        return Err((
+            StatusCode::BAD_REQUEST,
+            Json(json!({
+                "error": {
+                    "message": "User ID is required",
+                    "type": "validation_error"
+                }
+            })),
+        ));
+    }
+
+    if request.organization_id.is_empty() {
+        return Err((
+            StatusCode::BAD_REQUEST,
+            Json(json!({
+                "error": {
+                    "message": "Organization ID is required",
+                    "type": "validation_error"
+                }
+            })),
+        ));
+    }
+
+    match crate::db::api_keys::create_api_key(&state.db, request).await {
+        Ok(api_key) => Ok(Json(api_key)),
+        Err(e) => {
+            eprintln!("Error creating API key: {}", e);
+            if e.to_string().contains("unique constraint") {
+                Err((
+                    StatusCode::CONFLICT,
+                    Json(json!({
+                        "error": {
+                            "message": "API key already exists",
+                            "type": "conflict"
+                        }
+                    })),
+                ))
+            } else {
+                Err((
+                    StatusCode::INTERNAL_SERVER_ERROR,
+                    Json(json!({
+                        "error": {
+                            "message": "Failed to create API key",
+                            "type": "internal_server_error"
+                        }
+                    })),
+                ))
+            }
+        }
+    }
+}
+
+pub async fn update_api_key_handler(
+    State(state): State<Arc<AppState>>,
+    Path(id): Path<String>,
+    Json(request): Json<crate::db::api_keys::UpdateApiKeyRequest>,
+) -> Result<Json<crate::db::api_keys::ApiKey>, (StatusCode, Json<serde_json::Value>)> {
+    match crate::db::api_keys::update_api_key(&state.db, &id, request).await {
+        Ok(Some(api_key)) => Ok(Json(api_key)),
+        Ok(None) => Err((
+            StatusCode::NOT_FOUND,
+            Json(json!({
+                "error": {
+                    "message": "API key not found",
+                    "type": "not_found"
+                }
+            })),
+        )),
+        Err(e) => {
+            eprintln!("Error updating API key: {}", e);
+            Err((
+                StatusCode::INTERNAL_SERVER_ERROR,
+                Json(json!({
+                    "error": {
+                        "message": "Failed to update API key",
+                        "type": "internal_server_error"
+                    }
+                })),
+            ))
+        }
+    }
+}
+
+pub async fn delete_api_key_handler(
+    State(state): State<Arc<AppState>>,
+    Path(id): Path<String>,
+) -> Result<Json<serde_json::Value>, (StatusCode, Json<serde_json::Value>)> {
+    match crate::db::api_keys::delete_api_key(&state.db, &id).await {
+        Ok(true) => Ok(Json(json!({
+            "message": "API key deleted successfully"
+        }))),
+        Ok(false) => Err((
+            StatusCode::NOT_FOUND,
+            Json(json!({
+                "error": {
+                    "message": "API key not found",
+                    "type": "not_found"
+                }
+            })),
+        )),
+        Err(e) => {
+            eprintln!("Error deleting API key: {}", e);
+            Err((
+                StatusCode::INTERNAL_SERVER_ERROR,
+                Json(json!({
+                    "error": {
+                        "message": "Failed to delete API key",
+                        "type": "internal_server_error"
+                    }
+                })),
+            ))
+        }
+    }
+}
+
 #[derive(Deserialize)]
 pub struct CreateLightningPaymentRequest {
     pub invoice: String,          // The BOLT11 invoice to pay
@@ -1590,24 +1733,10 @@
         }
         Err(e) => {
             eprintln!("DEBUG: Failed to create melt quote: {:?}", e);
-=======
-pub async fn get_all_api_keys_handler(
-    State(state): State<Arc<AppState>>,
-    params: Query<PaginationParams>,
-) -> Result<Json<crate::db::api_keys::ApiKeyListResponse>, (StatusCode, Json<serde_json::Value>)> {
-    let page = params.page.unwrap_or(1);
-    let page_size = params.page_size.unwrap_or(10);
-
-    match crate::db::api_keys::get_all_api_keys(&state.db, None, page, page_size).await {
-        Ok(response) => Ok(Json(response)),
-        Err(e) => {
-            eprintln!("Error getting API keys: {}", e);
->>>>>>> 124c6e6f
-            Err((
-                StatusCode::INTERNAL_SERVER_ERROR,
-                Json(json!({
-                    "error": {
-<<<<<<< HEAD
+            Err((
+                StatusCode::INTERNAL_SERVER_ERROR,
+                Json(json!({
+                    "error": {
                         "message": format!("Failed to create lightning payment quote: {}", e),
                         "type": "lightning_error"
                     }
@@ -1956,175 +2085,4 @@
     }
 
     Ok(Json(json!(debug_info)))
-=======
-                        "message": "Failed to get API keys",
-                        "type": "internal_server_error"
-                    }
-                })),
-            ))
-        }
-    }
-}
-
-pub async fn get_api_key_handler(
-    State(state): State<Arc<AppState>>,
-    Path(id): Path<String>,
-) -> Result<Json<crate::db::api_keys::ApiKey>, (StatusCode, Json<serde_json::Value>)> {
-    match crate::db::api_keys::get_api_key_by_id(&state.db, &id).await {
-        Ok(Some(api_key)) => Ok(Json(api_key)),
-        Ok(None) => Err((
-            StatusCode::NOT_FOUND,
-            Json(json!({
-                "error": {
-                    "message": "API key not found",
-                    "type": "not_found"
-                }
-            })),
-        )),
-        Err(e) => {
-            eprintln!("Error getting API key: {}", e);
-            Err((
-                StatusCode::INTERNAL_SERVER_ERROR,
-                Json(json!({
-                    "error": {
-                        "message": "Failed to get API key",
-                        "type": "internal_server_error"
-                    }
-                })),
-            ))
-        }
-    }
-}
-
-pub async fn create_api_key_handler(
-    State(state): State<Arc<AppState>>,
-    Json(request): Json<crate::db::api_keys::CreateApiKeyRequest>,
-) -> Result<Json<crate::db::api_keys::ApiKey>, (StatusCode, Json<serde_json::Value>)> {
-    if request.name.is_empty() {
-        return Err((
-            StatusCode::BAD_REQUEST,
-            Json(json!({
-                "error": {
-                    "message": "API key name is required",
-                    "type": "validation_error"
-                }
-            })),
-        ));
-    }
-
-    if request.user_id.is_empty() {
-        return Err((
-            StatusCode::BAD_REQUEST,
-            Json(json!({
-                "error": {
-                    "message": "User ID is required",
-                    "type": "validation_error"
-                }
-            })),
-        ));
-    }
-
-    if request.organization_id.is_empty() {
-        return Err((
-            StatusCode::BAD_REQUEST,
-            Json(json!({
-                "error": {
-                    "message": "Organization ID is required",
-                    "type": "validation_error"
-                }
-            })),
-        ));
-    }
-
-    match crate::db::api_keys::create_api_key(&state.db, request).await {
-        Ok(api_key) => Ok(Json(api_key)),
-        Err(e) => {
-            eprintln!("Error creating API key: {}", e);
-            if e.to_string().contains("unique constraint") {
-                Err((
-                    StatusCode::CONFLICT,
-                    Json(json!({
-                        "error": {
-                            "message": "API key already exists",
-                            "type": "conflict"
-                        }
-                    })),
-                ))
-            } else {
-                Err((
-                    StatusCode::INTERNAL_SERVER_ERROR,
-                    Json(json!({
-                        "error": {
-                            "message": "Failed to create API key",
-                            "type": "internal_server_error"
-                        }
-                    })),
-                ))
-            }
-        }
-    }
-}
-
-pub async fn update_api_key_handler(
-    State(state): State<Arc<AppState>>,
-    Path(id): Path<String>,
-    Json(request): Json<crate::db::api_keys::UpdateApiKeyRequest>,
-) -> Result<Json<crate::db::api_keys::ApiKey>, (StatusCode, Json<serde_json::Value>)> {
-    match crate::db::api_keys::update_api_key(&state.db, &id, request).await {
-        Ok(Some(api_key)) => Ok(Json(api_key)),
-        Ok(None) => Err((
-            StatusCode::NOT_FOUND,
-            Json(json!({
-                "error": {
-                    "message": "API key not found",
-                    "type": "not_found"
-                }
-            })),
-        )),
-        Err(e) => {
-            eprintln!("Error updating API key: {}", e);
-            Err((
-                StatusCode::INTERNAL_SERVER_ERROR,
-                Json(json!({
-                    "error": {
-                        "message": "Failed to update API key",
-                        "type": "internal_server_error"
-                    }
-                })),
-            ))
-        }
-    }
-}
-
-pub async fn delete_api_key_handler(
-    State(state): State<Arc<AppState>>,
-    Path(id): Path<String>,
-) -> Result<Json<serde_json::Value>, (StatusCode, Json<serde_json::Value>)> {
-    match crate::db::api_keys::delete_api_key(&state.db, &id).await {
-        Ok(true) => Ok(Json(json!({
-            "message": "API key deleted successfully"
-        }))),
-        Ok(false) => Err((
-            StatusCode::NOT_FOUND,
-            Json(json!({
-                "error": {
-                    "message": "API key not found",
-                    "type": "not_found"
-                }
-            })),
-        )),
-        Err(e) => {
-            eprintln!("Error deleting API key: {}", e);
-            Err((
-                StatusCode::INTERNAL_SERVER_ERROR,
-                Json(json!({
-                    "error": {
-                        "message": "Failed to delete API key",
-                        "type": "internal_server_error"
-                    }
-                })),
-            ))
-        }
-    }
->>>>>>> 124c6e6f
 }